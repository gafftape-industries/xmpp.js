--- conflicted
+++ resolved
@@ -130,14 +130,11 @@
     });
     
     this.addListener('close', function() {
-<<<<<<< HEAD
-        self.c2s.emit("disconnect", self); 
-        self.c2s.unregisterRoute(self.jid, self); // We need to remove this user's connections!
-=======
         // We need to remove this user's connection, if authed:
-	if (self.jid)
-	    self.c2s.unregisterRoute(self.jid, self);
->>>>>>> 3c48b0ce
+        if (self.jid) {
+            self.c2s.emit("disconnect", self); 
+            self.c2s.unregisterRoute(self.jid, self);
+        }
     });
 
     return self;
