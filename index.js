--- conflicted
+++ resolved
@@ -151,13 +151,8 @@
         exec(
             cmd,
             function (error, stdout, stderr) {
-<<<<<<< HEAD
                 if (error) {
                     cb(error, null)
-=======
-                if (error || stderr) {
-                    cb(error || stderr)
->>>>>>> 90f9d358
                 } else {
                     var r = stdout.match(/rid:+[ 0-9]*/i)
                     r = (r[0].split(':'))[1].trim()
@@ -166,14 +161,10 @@
                         .replace('\'','')
                         .replace('\'','')
                         .trim()
-<<<<<<< HEAD
                     if (r && s) {
                         return cb(null, { rid: r, sid: s })
                     }
                     cb(stderr)
-=======
-                    cb(null, { rid: r, sid: s })
->>>>>>> 90f9d358
                 }
             }
         )
