--- conflicted
+++ resolved
@@ -1,10 +1,6 @@
 {
   "name": "node-xmpp-core",
-<<<<<<< HEAD
-  "version": "1.0.0-alpha3",
-=======
   "version": "1.0.0-alpha2",
->>>>>>> b8483a65
   "description": "Core files in the node-xmpp project",
   "main": "index.js",
   "scripts": {
