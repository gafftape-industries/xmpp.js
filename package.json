--- conflicted
+++ resolved
@@ -15,17 +15,10 @@
     "blueimp-md5": ">= 1.0.0",
     "browserify": "~2.35.0",
     "brfs": "0.0.8",
-<<<<<<< HEAD
-    "node-xmpp-component": "~0.1.0",
-    "node-xmpp-client": "~0.1.1",
-    "node-xmpp-server": "~0.1.0",
-    "node-xmpp-core": "~0.2.0"
-=======
     "node-xmpp-component": "~0.1.1",
     "node-xmpp-client": "~0.1.2",
     "node-xmpp-server": "~0.2.2",
     "node-xmpp-core": "~0.2.1"
->>>>>>> 4e3444a3
   },
   "devDependencies": {
     "mocha": ">=1.0.0",
