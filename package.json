--- conflicted
+++ resolved
@@ -22,11 +22,7 @@
   },
   "dependencies": {
     "hat": "~0.0.3",
-<<<<<<< HEAD
     "node-xmpp-core": "^1.0.0-alpha9",
-=======
-    "node-xmpp-core": "~1.0.0-alpha7",
->>>>>>> b80d1aff
     "debug": "~0.7.4"
   },
   "devDependencies": {
@@ -34,17 +30,10 @@
     "grunt": "~0.4.2",
     "grunt-contrib-jshint": "0.10.0",
     "grunt-mocha-cli": "~1.8.0",
-<<<<<<< HEAD
     "grunt-mocha-istanbul": "^2.1.0",
-    "istanbul": "^0.3.2",
     "mocha": "^1.21.5",
     "node-xmpp-client": "~1.0.0",
     "pem": "~1.4.1",
     "should": "~4.0.4"
-=======
-    "node-xmpp-client": "~1.0.0-alpha7",
-    "should": "~4.0.4",
-    "pem": "~1.4.1"
->>>>>>> b80d1aff
   }
 }