--- conflicted
+++ resolved
@@ -23,11 +23,7 @@
   "dependencies": {
     "hat": "~0.0.3",
     "node-xmpp-core": "^1.0.0-alpha14",
-<<<<<<< HEAD
-    "debug": "~2.1.1",
-=======
     "debug": "~2.1.2",
->>>>>>> 0bc1c44c
     "ws": "~0.7.1"
   },
   "devDependencies": {
