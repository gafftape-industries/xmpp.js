--- conflicted
+++ resolved
@@ -1,10 +1,6 @@
 {
   "name": "node-xmpp-client",
-<<<<<<< HEAD
-  "version": "1.0.0-alpha10",
-=======
   "version": "1.0.0-alpha9",
->>>>>>> 90f9d358
   "description": "XMPP client written in nodejs",
   "main": "index.js",
   "scripts": {
