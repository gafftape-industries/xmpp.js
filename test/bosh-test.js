<<<<<<< HEAD
var assert = require('assert'),
    http = require('http'),
    xmpp = require('./../lib/xmpp'),
    C2SStream = require('./../lib/xmpp/c2s').C2SStream;

const BOSH_PORT = 45580;
var c2s;

describe("BOSH client/server", function() {

    describe("client", function() {
        var sv = new xmpp.BOSHServer();
        var svcl, c2s;
        http.createServer(function(req, res) {
            sv.handleHTTP(req, res);
        }).listen(BOSH_PORT);
        sv.on('connect', function(svcl_) {
            svcl = svcl_;
            c2s = new C2SStream({
                connection: svcl
            });
            c2s.on('authenticate', function(opts, cb) {
                cb();
            });
        });
        var cl;
        it("should go online", function(done) {
            cl = new xmpp.Client({
                jid: 'test@example.com',
                password: 'test',
                boshURL: "http://localhost:" + BOSH_PORT
            });
            cl.on('online', function() {
                assert.ok(c2s.authenticated, "Client should have authenticated");
                done();
            });
        });

        it("should send a stanza", function(done) {
            svcl.once('stanza', function(stanza) {
                assert.ok(stanza.is('message'), "Message stanza");
                assert.equal(stanza.attrs.to, "foo@bar.org");
                assert.equal(stanza.getChildText('body'), "Hello");
                done();
            });
            cl.send(new xmpp.Message({
                to: "foo@bar.org"
            }).c('body').t("Hello"));
        });

        it("should receive a stanza", function(done) {
            cl.once('stanza', function(stanza) {
                assert.ok(stanza.is('message'), "Message stanza");
                assert.equal(stanza.attrs.to, "bar@bar.org");
                assert.equal(stanza.getChildText('body'), "Hello back");
                done();
            });
            svcl.send(new xmpp.Message({
                to: "bar@bar.org"
            }).c('body').t("Hello back"));
        });
    });

    /*'client fails login': "pending",

    'auto reconnect': "pending"*/

});
=======
'use strict';

var assert = require('assert')
  , http = require('http')
  , xmpp = require('./../lib/xmpp')
  , C2SStream = require('./../lib/xmpp/c2s').C2SStream

var BOSH_PORT = 45580

describe('BOSH client/server', function() {

    describe('client', function() {
        var sv = new xmpp.BOSHServer()
        var svcl, c2s
        http.createServer(function(req, res) {
            sv.handleHTTP(req, res)
        }).listen(BOSH_PORT)

        sv.on('connect', function(svcl_) {
            svcl = svcl_
            c2s = new C2SStream({ connection: svcl })
            c2s.on('authenticate', function(opts, cb) {
                cb()
            })
        })

        var cl
        it('should go online', function(done) {
            cl = new xmpp.Client({
                jid: 'test@example.com',
                password: 'test',
                boshURL: 'http://localhost:' + BOSH_PORT
            })
            cl.on('online', function() {
                assert.ok(
                    c2s.authenticated,
                    'Client should have authenticated'
                )
                done()
            })
        })

        it('should send a stanza', function(done) {
            svcl.once('stanza', function(stanza) {
                assert.ok(stanza.is('message'), 'Message stanza')
                assert.equal(stanza.attrs.to, 'foo@bar.org')
                assert.equal(stanza.getChildText('body'), 'Hello')
                done()
            })
            var stanza = new xmpp.Message({ to: 'foo@bar.org' })
                .c('body')
                .t('Hello')
            cl.send(stanza)
        })

        it('should receive a stanza', function(done) {
            cl.once('stanza', function(stanza) {
                assert.ok(stanza.is('message'), 'Message stanza')
                assert.equal(stanza.attrs.to, 'bar@bar.org')
                assert.equal(stanza.getChildText('body'), 'Hello back')
                done()
            })
            svcl.send(new xmpp.Message({ to: 'bar@bar.org' }).
                  c('body').t('Hello back'))
        })
    })

})
>>>>>>> d8b3dba7
<|MERGE_RESOLUTION|>--- conflicted
+++ resolved
@@ -1,73 +1,3 @@
-<<<<<<< HEAD
-var assert = require('assert'),
-    http = require('http'),
-    xmpp = require('./../lib/xmpp'),
-    C2SStream = require('./../lib/xmpp/c2s').C2SStream;
-
-const BOSH_PORT = 45580;
-var c2s;
-
-describe("BOSH client/server", function() {
-
-    describe("client", function() {
-        var sv = new xmpp.BOSHServer();
-        var svcl, c2s;
-        http.createServer(function(req, res) {
-            sv.handleHTTP(req, res);
-        }).listen(BOSH_PORT);
-        sv.on('connect', function(svcl_) {
-            svcl = svcl_;
-            c2s = new C2SStream({
-                connection: svcl
-            });
-            c2s.on('authenticate', function(opts, cb) {
-                cb();
-            });
-        });
-        var cl;
-        it("should go online", function(done) {
-            cl = new xmpp.Client({
-                jid: 'test@example.com',
-                password: 'test',
-                boshURL: "http://localhost:" + BOSH_PORT
-            });
-            cl.on('online', function() {
-                assert.ok(c2s.authenticated, "Client should have authenticated");
-                done();
-            });
-        });
-
-        it("should send a stanza", function(done) {
-            svcl.once('stanza', function(stanza) {
-                assert.ok(stanza.is('message'), "Message stanza");
-                assert.equal(stanza.attrs.to, "foo@bar.org");
-                assert.equal(stanza.getChildText('body'), "Hello");
-                done();
-            });
-            cl.send(new xmpp.Message({
-                to: "foo@bar.org"
-            }).c('body').t("Hello"));
-        });
-
-        it("should receive a stanza", function(done) {
-            cl.once('stanza', function(stanza) {
-                assert.ok(stanza.is('message'), "Message stanza");
-                assert.equal(stanza.attrs.to, "bar@bar.org");
-                assert.equal(stanza.getChildText('body'), "Hello back");
-                done();
-            });
-            svcl.send(new xmpp.Message({
-                to: "bar@bar.org"
-            }).c('body').t("Hello back"));
-        });
-    });
-
-    /*'client fails login': "pending",
-
-    'auto reconnect': "pending"*/
-
-});
-=======
 'use strict';
 
 var assert = require('assert')
@@ -135,5 +65,4 @@
         })
     })
 
-})
->>>>>>> d8b3dba7
+})